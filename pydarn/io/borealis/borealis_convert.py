# Copyright 2019 SuperDARN Canada, University of Saskatchewan
# Author: Marci Detwiller
"""
This file contains classes and functions for
converting of Borealis file types.

Classes
-------
BorealisConvert: Writes Borealis SuperDARN files types to
    SuperDARN SDARN files with DMap record structure

Exceptions
----------
BorealisFileTypeError
BorealisFieldMissingError
BorealisExtraFieldError
BorealisDataFormatTypeError
BorealisConversionTypesError
BorealisConvert2IqdatError
BorealisConvert2RawacfError

Notes
-----
BorealisConvert makes use of SDARNWrite to write to SuperDARN file types

See Also
--------
BorealisRead
BorealisWrite
BorealisSiteRead
BorealisSiteWrite
BorealisArrayRead
BorealisArrayWrite

For more information on Borealis data files and how they convert to dmap,
see: https://borealis.readthedocs.io/en/latest/

Future Work
-----------
Update noise values in SDarn fields when these can be calculated.

"""
import logging
import math
import numpy as np

from datetime import datetime
from typing import Union

from pydarn import (borealis_exceptions, BorealisRead, SDarnWrite, dict2dmap)

pydarn_log = logging.getLogger('pydarn')

# 3 letter radar code, mapped to station id for SDarn files conversion.
# TODO: when merged with plotting, remove this dictionary and call the
#    one in the plotting folder... also move Radars.py to a more
#    central location.
code_to_stid = {
    "tst": 0,
    "gbr": 1,
    "sch": 2,
    "kap": 3,
    "hal": 4,
    "sas": 5,
    "pgr": 6,
    "kod": 7,
    "sto": 8,
    "pyk": 9,
    "han": 10,
    "san": 11,
    "sys": 12,
    "sye": 13,
    "tig": 14,
    "ker": 15,
    "ksr": 16,
    "unw": 18,
    "zho": 19,
    "mcm": 20,
    "fir": 21,
    "sps": 22,
    "bpk": 24,
    "wal": 32,
    "bks": 33,
    "hok": 40,
    "hkw": 41,
    "inv": 64,
    "rkn": 65,
    "cly": 66,
    "dce": 96,
    "svb": 128,
    "fhw": 204,
    "fhe": 205,
    "cvw": 206,
    "cve": 207,
    "adw": 208,
    "ade": 209,
    "ekb": 512,
}


class BorealisConvert(BorealisRead):
    """
    Class for converting Borealis filetypes to SDARN DMap filetypes.

    See Also
    --------
    BorealisRawacf
    BorealisBfiq
    Rawacf
    Iqdat
    BorealisRead
    BorealisSiteRead
    BorealisArrayRead
    SDarnWrite

    Attributes
    ----------
    allowed_conversions: dict
        Mapping of allowed Borealis types to their corresponding
        SDARN DMap converted types.
    filename: str; borealis_filename: str
        The filename of the Borealis HDF5 file being read.
    borealis_filetype: str
        The type of Borealis file. Types include:
        'bfiq'
        'rawacf'
    reader: Union[BorealisSiteWrite, BorealisArrayWrite]
        the wrapped BorealisSiteRead or BorealisArrayRead instance
    borealis_file_structure: Union[str, None]
        The structure of the file read, 'site' or 'array'. Default None.
    records: OrderedDict{dict}; borealis_records: OrderedDict{dict}
        The Borealis data in a dictionary of records, according to the
        site file format. The conversion functions use
        record format only as that is what is used by SDARN DMap
        files.
    arrays: dict
        The Borealis data in a dictionary of arrays, according to the
        restructured array file format.
    record_names: list[str]
        A sorted list of the set of record names in the HDF5 file read.
        These correspond to Borealis file record write times (in ms since
        epoch), and are equal to the group names in the site file types.
    sdarn_filename: str
        The filename of the SDARN DMap file to be written.
    sdarn_dmap_records: list[dict]
        The converted DMap records to write to file.
    sdarn_dict: dict
        The dictionary of SDARN records before the conversion to DMap format.
    sdarn_filetype: str
        The dmap filetype converted to. 'rawacf' and 'iqdat' are allowed.
    borealis_slice_id: int
        The slice id of the file being converted. Used as channel identifier
        in SDARN DMap records.
    """

    __allowed_conversions = {'rawacf': 'rawacf', 'bfiq': 'iqdat'}

    def __init__(self, borealis_filename: str, borealis_filetype: str,
                 sdarn_filename: str, borealis_slice_id: int = None,
                 borealis_file_structure: Union[str, None] = None):
        """
        Convert HDF5 Borealis records to a given SDARN file with DMap format.

        Parameters
        ----------
        borealis_filename: str
            file name containing Borealis hdf5 data. Name contains slice id
            and allows the file read.
        borealis_filetype: str
            The type of Borealis file. Types allowed to convert:
            'bfiq' -> 'iqdat'
            'rawacf' -> 'rawacf'
        sdarn_filename: str
            The filename of the SDARN DMap file to be written.
        borealis_slice_id: int
            The slice id of the file being converted. Only necessary for
            files produced by Borealis versions before v0.5.
        borealis_file_structure: Union[str, None]
            The write structure of the file provided. Possible types are
            'site', 'array', or None. If None (default), array read will be
            attempted first followed by site.

        Raises
        ------
        BorealisStructureError
        BorealisConversionTypesError
        ConvertFileOverWriteError
        """

        super(BorealisConvert, self).__init__(borealis_filename,
                                              borealis_filetype,
                                              borealis_file_structure)

        # Attributes written in the parent init (BorealisRead):
        #   filename : str
        #   borealis_filetype : str
        #   reader: Union[BorealisSiteRead, BorealisArrayRead]
        #   borealis_file_structure : str
        #   records : dict (of data)
        #   arrays : dict (of data)

        self.borealis_records = self.records
        self.sdarn_filename = sdarn_filename
        self.borealis_filename = self.filename

        try:
            first_key = list(self.records.keys())[0]
            self._borealis_slice_id = self.records[first_key]['slice_id']
        except KeyError as e:
            if borealis_slice_id is not None:
                self._borealis_slice_id = int(borealis_slice_id)
            else:
                raise borealis_exceptions.BorealisStructureError(
                    'The slice_id could not be found in the file: Borealis '
                    'files produced before Borealis v0.5 must provide the '
                    'slice_id value to the BorealisConvert class.') from e

        self._sdarn_dmap_records = {}
        self._sdarn_dict = {}
        try:
            self._sdarn_filetype = self.__allowed_conversions[
                    self.borealis_filetype]
        except KeyError:
            raise borealis_exceptions.BorealisConversionTypesError(
                self.sdarn_filename, self.borealis_filetype,
                self.__allowed_conversions)

        if self.borealis_filename == self.sdarn_filename:
            raise borealis_exceptions.ConvertFileOverWriteError(
                    self.borealis_filename)
        self._write_to_sdarn()

    def __repr__(self):
        """ for representation of the class object"""

        return "{class_name}({records}{borealis_filetype}{sdarn_filename})"\
               "".format(class_name=self.__class__.__name__,
                         records=self.records,
                         borealis_filetype=self.borealis_filetype,
                         sdarn_filename=self.sdarn_filename)

    def __str__(self):
        """ for printing of the class object"""

        return "Converting {total_records} {borealis_filetype} records into "\
               "DMap SDARN records and writing to file {sdarn_filename}."\
               "".format(total_records=len(self.borealis_records.keys()),
                         borealis_filetype=self.borealis_filetype,
                         sdarn_filename=self.sdarn_filename)

    @property
    def sdarn_dmap_records(self):
        """
        The converted SDARN DMap records to write to file.
        """
        return self._sdarn_dmap_records

    @property
    def sdarn_dict(self):
        """
        The converted SDARN records as a dictionary, before being converted
        to DMap.
        """
        return self._sdarn_dict

    @property
    def sdarn_filetype(self):
        """
        The dmap filetype converted to. 'rawacf' and 'iqdat' are allowed.
        """
        return self._sdarn_filetype

    @property
    def borealis_slice_id(self):
        """
        The slice id of the file being converted. Used as channel identifier
        in SDARN DMap records.
        """
        return self._borealis_slice_id

    def _write_to_sdarn(self) -> str:
        """
        Write the Borealis records as SDARN DMap records to a file using PyDARN
        IO.

        Returns
        -------
        sdarn_filename, the name of the SDARN file written.
        """

        self._convert_records_to_dmap()
        sdarn_writer = SDarnWrite(self._sdarn_dmap_records,
                                  self.sdarn_filename)
        if self.sdarn_filetype == 'iqdat':
            sdarn_writer.write_iqdat(self.sdarn_filename)
        elif self.sdarn_filetype == 'rawacf':
            sdarn_writer.write_rawacf(self.sdarn_filename)
        return self.sdarn_filename

    def _convert_records_to_dmap(self):
        """
        Convert the Borealis records to the a DMap filetype according to
        the origin filetype.

        Raises
        ------
        BorealisConversionTypesError
        """
        if self.sdarn_filetype == 'iqdat':
            if self._is_convertible_to_iqdat():
                self._convert_bfiq_to_iqdat()
        elif self.sdarn_filetype == 'rawacf':
            if self._is_convertible_to_rawacf():
                self._convert_rawacf_to_rawacf()
        else:  # nothing else is currently supported
            raise borealis_exceptions.BorealisConversionTypesError(
                self.sdarn_filename, self.borealis_filetype,
                self.__allowed_conversions)

    def _is_convertible_to_iqdat(self) -> bool:
        """
        Checks if the file is convertible to iqdat.

        The file is convertible if:
            - the origin filetype is bfiq
            - the blanked_samples array = pulses array for all records
            - the pulse_phase_offset array contains all zeroes for all records

        Raises
        ------
        BorealisConversionTypesError
        BorealisConvert2IqdatError

        Returns
        -------
        True if convertible
        """
        if self.borealis_filetype != 'bfiq':
            raise borealis_exceptions.BorealisConversionTypesError(
                self.sdarn_filename, self.borealis_filetype,
                self.__allowed_conversions)
        else:  # There are some specific things to check
            for record_key, record in self.borealis_records.items():
                sample_spacing = int(record['tau_spacing'] /
                                     record['tx_pulse_len'])
                if not np.array_equal(record['blanked_samples'],
                                      record['pulses'] *
                                      sample_spacing):
                    raise borealis_exceptions.\
                            BorealisConvert2IqdatError(
<<<<<<< HEAD
                                'Increased complexity: Borealis bfiq file '
                                'record {} blanked_samples {} does not equal '
                                'pulses array {}'
                                ''.format(record_key,
                                          record['blanked_samples'],
                                          record['pulses']))
                if not all([x == 0 for x in record['pulse_phase_offset']]):
                    raise borealis_exceptions.\
                            BorealisConvert2IqdatError(
                                'Increased complexity: Borealis bfiq file '
                                'record {} pulse_phase_offset {} contains '
                                'non-zero values.'.format(
                                    record_key, record['pulse_phase_offset']))
=======
                                'Increased complexity: Borealis rawacf file'
                                ' record {} blanked_samples {} does not equate'
                                ' to pulses array converted to sample number '
                                '{} * {}'.format(k,
                                                 v['blanked_samples'],
                                                 v['pulses'],
                                                 int(v['tau_spacing'] /
                                                     v['tx_pulse_len'])))
                if not all([x == 0 for x in v['pulse_phase_offset']]):
                    raise borealis_exceptions.\
                            BorealisConvert2IqdatError(
                                'Increased complexity: Borealis bfiq file'
                                ' record {} pulse_phase_offset {}'
                                ' contains non-zero values.'
                                ''.format(k, v['pulse_phase_offset']))
>>>>>>> 6b7402df
        return True

    def _is_convertible_to_rawacf(self) -> bool:
        """
        Checks if the file is convertible to rawacf.

        The file is convertible if:
            - the origin filetype is rawacf
            - the blanked_samples array = pulses array for all records
            - the pulse_phase_offset array contains all zeroes for all records

        TODO: should this fail for multiple beams in the same
        integration time. IE, is it ok for dmap files to have multiple
        records with same origin time and timestamps due to a different
        beam azimuth.

        Raises
        ------
        BorealisConversionTypesError
        BorealisConvert2RawacfError

        Returns
        -------
        True if convertible
        """
        if self.borealis_filetype != 'rawacf':
            raise borealis_exceptions.\
                    BorealisConversionTypesError(self.sdarn_filename,
                                                 self.borealis_filetype,
                                                 self.__allowed_conversions)
        else:  # There are some specific things to check
            for record_key, record in self.borealis_records.items():
                sample_spacing = int(record['tau_spacing'] /
                                     record['tx_pulse_len'])
                if not np.array_equal(record['blanked_samples'],
                                      record['pulses'] *
                                      sample_spacing):
                    raise borealis_exceptions.\
                            BorealisConvert2RawacfError(
<<<<<<< HEAD
                                'Increased complexity: Borealis rawacf file '
                                'record {} blanked_samples {} does not equal '
                                'pulses array {}'
                                ''.format(record_key,
                                          record['blanked_samples'],
                                          record['pulses']))
=======
                                'Increased complexity: Borealis rawacf file'
                                ' record {} blanked_samples {} does not equate'
                                ' to pulses array converted to sample number '
                                '{} * {}'.format(k,
                                                 v['blanked_samples'],
                                                 v['pulses'],
                                                 int(v['tau_spacing'] /
                                                     v['tx_pulse_len'])))
>>>>>>> 6b7402df

        return True

    def _convert_bfiq_to_iqdat(self):
        """
        Conversion for bfiq to iqdat SDARN DMap records.

        See Also
        --------
        https://superdarn.github.io/rst/superdarn/src.doc/rfc/0027.html
        https://borealis.readthedocs.io/en/latest/
        BorealisBfiq
        Iqdat

        Raises
        ------
        BorealisConvert2IqdatError

        Returns
        -------
        dmap_recs, the records converted to DMap format
        """
        try:
            recs = []
            for record in self.borealis_records.items():
                sdarn_record_dict = \
                        self.__convert_bfiq_record(self.borealis_slice_id,
                                                   record,
                                                   self.borealis_filename)
                recs.append(sdarn_record_dict)
            self._sdarn_dict = recs
            self._sdarn_dmap_records = dict2dmap(recs)
        except Exception as e:
            raise borealis_exceptions.BorealisConvert2IqdatError(e) from e

    @staticmethod
    def __convert_bfiq_record(borealis_slice_id: int,
                              borealis_bfiq_record: tuple,
                              origin_string: str) -> dict:
        """
        Converts a single record dict of Borealis bfiq data to a SDARN DMap
        record dict.

        Parameters
        ----------
        borealis_slice_id : int
            slice id integer of the borealis data, for conversion. Used
            as SDARN DMap channel identifier.
        borealis_bfiq_record : tuple(str, dict)
            Key is bfiq record timestamp, value is dictionary of bfiq
            record data.
        origin_string : str
            String representing origin of the Borealis data, typically
            Borealis filename.
        """

        # key value pair from Borealis bfiq record.
        (record_key, record_dict) = borealis_bfiq_record

        # data_descriptors (dimensions) are num_antenna_arrays,
        # num_sequences, num_beams, num_samps
        # scale by normalization and then scale to integer max as per
        # dmap style
        data = record_dict['data'].reshape(record_dict['data_dimensions']).\
            astype(np.complex128) / record_dict['data_normalization_factor'] *\
            np.iinfo(np.int16).max

        # Borealis git tag version numbers. If not a tagged version,
        # then use 255.255
        if record_dict['borealis_git_hash'][0] == 'v' and \
                record_dict['borealis_git_hash'][2] == '.':

            borealis_major_revision = record_dict['borealis_git_hash'][1]
            borealis_minor_revision = record_dict['borealis_git_hash'][3]
        else:
            borealis_major_revision = 255
            borealis_minor_revision = 255

        # base offset for setting the toff field in SDARN DMap iqdat file.
        offset = 2 * record_dict['antenna_arrays_order'].shape[0] * \
            record_dict['num_samps']

        for beam_index, beam in enumerate(record_dict['beam_nums']):
            # grab this beam's data
            # shape is now num_antenna_arrays x num_sequences
            # x num_samps
            this_data = data[:, :, beam_index, :]
            # iqdat shape is num_sequences x num_antennas_arrays x
            # num_samps x 2 (real, imag), flattened
            reshaped_data = []
            for i in range(record_dict['num_sequences']):
                # get the samples for each array 1 after the other
                arrays = [this_data[x, i, :]
                          for x in range(this_data.shape[0])]
                # append
                reshaped_data.append(np.ravel(np.column_stack(arrays)))

            # (num_sequences x num_antenna_arrays x num_samps,
            # flattened)
            flattened_data = np.array(reshaped_data).flatten()

            int_data = np.empty(flattened_data.size * 2, dtype=np.int16)
            int_data[0::2] = flattened_data.real
            int_data[1::2] = flattened_data.imag

            # flattening done in convert_to_dmap_datastructures
            sdarn_record_dict = {
                'radar.revision.major': np.int8(borealis_major_revision),
                'radar.revision.minor': np.int8(borealis_minor_revision),
                'origin.code': np.int8(100),  # indicating Borealis
                'origin.time':
                    datetime.\
                    utcfromtimestamp(record_dict['sqn_timestamps'][0]).\
                    strftime("%c"),
                'origin.command': 'Borealis ' + \
                                  record_dict['borealis_git_hash'] + \
                                  ' ' + record_dict['experiment_name'],
                'cp': np.int16(record_dict['experiment_id']),
                'stid': np.int16(code_to_stid[record_dict['station']]),
                'time.yr': np.int16(datetime.
                                    utcfromtimestamp(
                                        record_dict['sqn_timestamps'][0]).
                                    year),
                'time.mo': np.int16(datetime.
                                    utcfromtimestamp(
                                        record_dict['sqn_timestamps'][0]).
                                    month),
                'time.dy': np.int16(datetime.
                                    utcfromtimestamp(
                                        record_dict['sqn_timestamps'][0]).
                                    day),
                'time.hr': np.int16(datetime.
                                    utcfromtimestamp(
                                        record_dict['sqn_timestamps'][0]).
                                    hour),
                'time.mt': np.int16(datetime.
                                    utcfromtimestamp(
                                        record_dict['sqn_timestamps'][0]).
                                    minute),
                'time.sc': np.int16(datetime.
                                    utcfromtimestamp(
                                        record_dict['sqn_timestamps'][0]).
                                    second),
                'time.us': np.int32(datetime.
                                    utcfromtimestamp(
                                        record_dict['sqn_timestamps'][0]).
                                    microsecond),
                'txpow': np.int16(-1),
                'nave': np.int16(record_dict['num_sequences']),
                'atten': np.int16(0),
                'lagfr': np.int16(record_dict['first_range_rtt']),
                # smsep is in us; conversion from seconds
                'smsep': np.int16(1e6 / record_dict['rx_sample_rate']),
                'ercod': np.int16(0),
                # TODO: currently not implemented
                'stat.agc': np.int16(0),
                # TODO: currently not implemented
                'stat.lopwr': np.int16(0),
                # TODO: currently not implemented
                'noise.search': np.float32(record_dict['noise_at_freq'][0]),
                # TODO: currently not implemented
                'noise.mean': np.float32(0),
                'channel': np.int16(borealis_slice_id),
                'bmnum': np.int16(beam),
                'bmazm': np.float32(record_dict['beam_azms'][beam_index]),
                'scan': np.int16(record_dict['scan_start_marker']),
                # no digital receiver offset or rxrise required in
                # Borealis
                'offset': np.int16(0),
                'rxrise': np.int16(0),
                'intt.sc': np.int16(math.floor(record_dict['int_time'])),
                'intt.us': np.int32(math.fmod(record_dict['int_time'], 1.0) * \
                                    1e6),
                'txpl': np.int16(record_dict['tx_pulse_len']),
                'mpinc': np.int16(record_dict['tau_spacing']),
                'mppul': np.int16(len(record_dict['pulses'])),
                # an alternate lag-zero will be given, so subtract 1.
                'mplgs': np.int16(record_dict['lags'].shape[0] - 1),
                'nrang': np.int16(record_dict['num_ranges']),
                'frang': np.int16(round(record_dict['first_range'])),
                'rsep': np.int16(round(record_dict['range_sep'])),
                'xcf': np.int16('intf' in record_dict['antenna_arrays_order']),
                'tfreq': np.int16(record_dict['freq']),
                # mxpwr filler; cannot specify this information
                'mxpwr': np.int32(-1),
                # lvmax RST default
                'lvmax': np.int32(20000),
                'iqdata.revision.major': np.int32(1),
                'iqdata.revision.minor': np.int32(0),
                'combf': 'Converted from Borealis file: ' + origin_string +\
                         ' record ' + str(record_key) + \
                         ' ; Number of beams in record: ' + \
                         str(len(record_dict['beam_nums'])) + ' ; ' + \
                         record_dict['experiment_comment'] + ' ; ' + \
                         record_dict['slice_comment'],
                'seqnum': np.int32(record_dict['num_sequences']),
                'chnnum': np.int32(record_dict['antenna_arrays_order'].
                                   shape[0]),
                'smpnum': np.int32(record_dict['num_samps']),
                # NOTE: The following is a hack. This is currently how
                # iqdat files are being processed . RST make_raw does
                # not use first range information at all, only skip
                # number.
                # However ROS provides the number of ranges to the
                # first range as the skip number. Skip number is
                # documented as number to identify bad ranges due
                # to digital receiver rise time. Borealis skpnum should
                # in theory =0 as the first sample from Borealis
                # decimated (prebfiq) data is centred on the first
                # pulse.
                'skpnum': np.int32(record_dict['first_range'] / \
                                   record_dict['range_sep']),
                'ptab': record_dict['pulses'].astype(np.int16),
                'ltab': record_dict['lags'].astype(np.int16),
                # timestamps in ms, convert to seconds and us.
                'tsc': np.array([math.floor(x/1e3) for x in
                                 record_dict['sqn_timestamps']],
                                dtype=np.int32),
                'tus': np.array([math.fmod(x, 1000.0) * 1e3 for x in
                                 record_dict['sqn_timestamps']],
                                dtype=np.int32),
                'tatten': np.array([0] * record_dict['num_sequences'],
                                   dtype=np.int16),
                'tnoise': record_dict['noise_at_freq'].astype(np.float32),
                'toff': np.array([i * offset for i in
                                  range(record_dict['num_sequences'])],
                                 dtype=np.int32),
                'tsze': np.array([offset] * record_dict['num_sequences'],
                                 dtype=np.int32),
                'data': int_data
            }
        return sdarn_record_dict

    def _convert_rawacf_to_rawacf(self):
        """
        Conversion for Borealis hdf5 rawacf to SDARN DMap rawacf files.

        See Also
        --------
        __convert_rawacf_record
        https://superdarn.github.io/rst/superdarn/src.doc/rfc/0008.html
        https://borealis.readthedocs.io/en/latest/
        BorealisRawacf
        Rawacf

        Raises
        ------
        BorealisConvert2RawacfError

        Returns
        -------
        dmap_recs, the records converted to DMap format
        """
        try:
            recs = []
            for record in self.borealis_records.items():
                sdarn_record_dict = \
                        self.__convert_rawacf_record(self.borealis_slice_id,
                                                     record,
                                                     self.borealis_filename)
                recs.append(sdarn_record_dict)
            self._sdarn_dict = recs
            self._sdarn_dmap_records = dict2dmap(recs)
        except Exception as e:
            raise borealis_exceptions.BorealisConvert2RawacfError(e) from e

    @staticmethod
    def __convert_rawacf_record(borealis_slice_id: int,
                                borealis_rawacf_record: tuple,
                                origin_string: str) -> dict:
        """
        Converts a single record dict of Borealis rawacf data to a SDARN DMap
        record dict.

        Parameters
        ----------
        borealis_slice_id : int
            slice id integer of the borealis data, for conversion. Used
            as SDARN DMap channel identifier.
        borealis_rawacf_record : tuple(str, dict)
            Key is rawacf record timestamp, value is dictionary of rawacf
            record data.
        origin_string : str
            String representing origin of the Borealis data, typically
            Borealis filename.
        """

        # key value pair from Borealis record dictionary
        (record_key, record_dict) = borealis_rawacf_record

        shaped_data = {}
        # correlation_descriptors are num_beams, num_ranges, num_lags
        # scale by the scale squared to make up for the multiply
        # in correlation (integer max squared)
        shaped_data['main_acfs'] = record_dict['main_acfs'].reshape(
            record_dict['correlation_dimensions']).astype(
            np.complex128) * ((np.iinfo(np.int16).max**2) /
                              (record_dict['data_normalization_factor']**2))

        if 'intf_acfs' in record_dict.keys():
            shaped_data['intf_acfs'] = record_dict['intf_acfs'].reshape(
                record_dict['correlation_dimensions']).astype(np.complex128) *\
                    ((np.iinfo(np.int16).max**2) /
                     (record_dict['data_normalization_factor']**2))
        if 'xcfs' in record_dict.keys():
            shaped_data['xcfs'] = record_dict['xcfs'].reshape(
                record_dict['correlation_dimensions']).astype(np.complex128) *\
                    ((np.iinfo(np.int16).max**2) /
                     (record_dict['data_normalization_factor']**2))

        # Borealis git tag version numbers. If not a tagged version,
        # then use 255.255
        if record_dict['borealis_git_hash'][0] == 'v' and \
                record_dict['borealis_git_hash'][2] == '.':
            borealis_major_revision = record_dict['borealis_git_hash'][1]
            borealis_minor_revision = record_dict['borealis_git_hash'][3]
        else:
            borealis_major_revision = 255
            borealis_minor_revision = 255

        for beam_index, beam in enumerate(record_dict['beam_nums']):
            # this beam, all ranges lag 0
            lag_zero = shaped_data['main_acfs'][beam_index, :, 0]
            lag_zero[-10:] = shaped_data['main_acfs'][beam_index, -10:, -1]
            lag_zero_power = (lag_zero.real**2 + lag_zero.imag**2)**0.5

            correlation_dict = {}
            for key in shaped_data:
                # num_ranges x num_lags (complex)
                this_correlation = shaped_data[key][beam_index, :, :-1]
                # set the lag0 to the alternate lag0 for the end of the
                # array (when interference of first pulse would occur)
                this_correlation[-10:, 0] = \
                    shaped_data[key][beam_index, -10:, -1]
                # shape num_beams x num_ranges x num_la gs, now
                # num_ranges x num_lags-1 b/c alternate lag-0 combined
                # with lag-0 (only used for last ranges)

                # (num_ranges x num_lags, flattened)
                flattened_data = np.array(this_correlation).flatten()

                int_data = np.empty(flattened_data.size * 2, dtype=np.float32)
                int_data[0::2] = flattened_data.real
                int_data[1::2] = flattened_data.imag
                # num_ranges x num_lags x 2; num_lags is one less than
                # in Borealis file because Borealis keeps alternate
                # lag0
                new_data = int_data.reshape(
                    record_dict['correlation_dimensions'][1],
                    record_dict['correlation_dimensions'][2]-1,
                    2)
                # NOTE: Flattening happening in
                # convert_to_dmap_datastructures
                # place the SDARN-style array in the dict
                correlation_dict[key] = new_data

            sdarn_record_dict = {
                'radar.revision.major': np.int8(borealis_major_revision),
                'radar.revision.minor': np.int8(borealis_minor_revision),
                'origin.code': np.int8(100),  # indicating Borealis
                'origin.time':
                    datetime.\
                    utcfromtimestamp(record_dict['sqn_timestamps'][0]).\
                    strftime("%c"),
                'origin.command': 'Borealis ' +\
                                  record_dict['borealis_git_hash'] +\
                                  ' ' + record_dict['experiment_name'],
                'cp': np.int16(record_dict['experiment_id']),
                'stid': np.int16(code_to_stid[record_dict['station']]),
                'time.yr': np.int16(datetime.
                                    utcfromtimestamp(
                                        record_dict['sqn_timestamps'][0]).
                                    year),
                'time.mo': np.int16(datetime.
                                    utcfromtimestamp(
                                        record_dict['sqn_timestamps'][0]).
                                    month),
                'time.dy': np.int16(datetime.
                                    utcfromtimestamp(
                                        record_dict['sqn_timestamps'][0]).
                                    day),
                'time.hr': np.int16(datetime.
                                    utcfromtimestamp(
                                        record_dict['sqn_timestamps'][0]).
                                    hour),
                'time.mt': np.int16(datetime.
                                    utcfromtimestamp(
                                        record_dict['sqn_timestamps'][0]).
                                    minute),
                'time.sc': np.int16(datetime.
                                    utcfromtimestamp(
                                        record_dict['sqn_timestamps'][0]).
                                    second),
                'time.us': np.int32(datetime.
                                    utcfromtimestamp(
                                        record_dict['sqn_timestamps'][0]).
                                    microsecond),
                'txpow': np.int16(-1),
                # see Borealis documentation
                'nave': np.int16(record_dict['num_sequences']),
                'atten': np.int16(0),
                'lagfr': np.int16(record_dict['first_range_rtt']),
                'smsep': np.int16(1e6/record_dict['rx_sample_rate']),
                'ercod': np.int16(0),
                # TODO: currently not implemented
                'stat.agc': np.int16(0),
                # TODO: currently not implemented
                'stat.lopwr': np.int16(0),
                # TODO: currently not implemented
                'noise.search': np.float32(record_dict['noise_at_freq'][0]),
                # TODO: currently not implemented
                'noise.mean': np.float32(0),
                'channel': np.int16(borealis_slice_id),
                'bmnum': np.int16(beam),
                'bmazm': np.float32(record_dict['beam_azms'][beam_index]),
                'scan': np.int16(record_dict['scan_start_marker']),
                # no digital receiver offset or rxrise required in
                # Borealis
                'offset': np.int16(0),
                'rxrise': np.int16(0),
                'intt.sc': np.int16(math.floor(record_dict['int_time'])),
                'intt.us': np.int32(math.fmod(record_dict['int_time'], 1.0) * \
                                    1e6),
                'txpl': np.int16(record_dict['tx_pulse_len']),
                'mpinc': np.int16(record_dict['tau_spacing']),
                'mppul': np.int16(len(record_dict['pulses'])),
                # an alternate lag-zero will be given.
                'mplgs': np.int16(record_dict['lags'].shape[0] - 1),
                'nrang': np.int16(record_dict['correlation_dimensions'][1]),
                'frang': np.int16(round(record_dict['first_range'])),
                'rsep': np.int16(round(record_dict['range_sep'])),
                # False if list is empty.
                'xcf': np.int16(bool('xcfs' in record_dict.keys())),
                'tfreq': np.int16(record_dict['freq']),
                'mxpwr': np.int32(-1),
                'lvmax': np.int32(20000),
                'rawacf.revision.major': np.int32(1),
                'rawacf.revision.minor': np.int32(0),
                'combf': 'Converted from Borealis file: ' + origin_string + \
                         ' record ' + str(record_key) + \
                         ' ; Number of beams in record: ' + \
                         str(len(record_dict['beam_nums'])) + ' ; ' + \
                         record_dict['experiment_comment'] + ' ; ' + \
                         record_dict['slice_comment'],
                'thr': np.float32(0),
                'ptab': record_dict['pulses'].astype(np.int16),
                'ltab': record_dict['lags'].astype(np.int16),
                'pwr0': lag_zero_power.astype(np.float32),
                # list from 0 to num_ranges
                'slist': np.array(list(
                            range(0, record_dict['correlation_dimensions'][1]))
                            ).astype(np.int16),
                'acfd': correlation_dict['main_acfs'],
                'xcfd': correlation_dict['xcfs']
            }

        return sdarn_record_dict<|MERGE_RESOLUTION|>--- conflicted
+++ resolved
@@ -348,13 +348,14 @@
                                       sample_spacing):
                     raise borealis_exceptions.\
                             BorealisConvert2IqdatError(
-<<<<<<< HEAD
-                                'Increased complexity: Borealis bfiq file '
-                                'record {} blanked_samples {} does not equal '
-                                'pulses array {}'
-                                ''.format(record_key,
-                                          record['blanked_samples'],
-                                          record['pulses']))
+                                'Increased complexity: Borealis rawacf file'
+                                ' record {} blanked_samples {} does not equate'
+                                ' to pulses array converted to sample number '
+                                '{} * {}'.format(record_key,
+                                                 record['blanked_samples'],
+                                                 record['pulses'],
+                                                 int(record['tau_spacing'] /
+                                                     record['tx_pulse_len'])))
                 if not all([x == 0 for x in record['pulse_phase_offset']]):
                     raise borealis_exceptions.\
                             BorealisConvert2IqdatError(
@@ -362,23 +363,6 @@
                                 'record {} pulse_phase_offset {} contains '
                                 'non-zero values.'.format(
                                     record_key, record['pulse_phase_offset']))
-=======
-                                'Increased complexity: Borealis rawacf file'
-                                ' record {} blanked_samples {} does not equate'
-                                ' to pulses array converted to sample number '
-                                '{} * {}'.format(k,
-                                                 v['blanked_samples'],
-                                                 v['pulses'],
-                                                 int(v['tau_spacing'] /
-                                                     v['tx_pulse_len'])))
-                if not all([x == 0 for x in v['pulse_phase_offset']]):
-                    raise borealis_exceptions.\
-                            BorealisConvert2IqdatError(
-                                'Increased complexity: Borealis bfiq file'
-                                ' record {} pulse_phase_offset {}'
-                                ' contains non-zero values.'
-                                ''.format(k, v['pulse_phase_offset']))
->>>>>>> 6b7402df
         return True
 
     def _is_convertible_to_rawacf(self) -> bool:
@@ -418,23 +402,14 @@
                                       sample_spacing):
                     raise borealis_exceptions.\
                             BorealisConvert2RawacfError(
-<<<<<<< HEAD
-                                'Increased complexity: Borealis rawacf file '
-                                'record {} blanked_samples {} does not equal '
-                                'pulses array {}'
-                                ''.format(record_key,
-                                          record['blanked_samples'],
-                                          record['pulses']))
-=======
                                 'Increased complexity: Borealis rawacf file'
                                 ' record {} blanked_samples {} does not equate'
                                 ' to pulses array converted to sample number '
-                                '{} * {}'.format(k,
-                                                 v['blanked_samples'],
-                                                 v['pulses'],
-                                                 int(v['tau_spacing'] /
-                                                     v['tx_pulse_len'])))
->>>>>>> 6b7402df
+                                '{} * {}'.format(record_key,
+                                          record['blanked_samples'],
+                                          record['pulses'],
+                                          int(record['tau_spacing'] /
+                                              record['tx_pulse_len'])))
 
         return True
 
