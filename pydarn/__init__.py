"""
Copyright 2018 SuperDARN Canada, Univeristy Saskatchewan
Author(s): Marina Schmidt

Licensed under GNU v3.0

__init__.py
2018-11-05
Init file to setup the logging configuration and linking pyDARN's
module, classes, and functions.
"""
# KEEP THIS FILE AS MINIMAL AS POSSIBLE!

import os

# Importing pydarn exception classes
from .exceptions import dmap_exceptions
from .exceptions import superdarn_exceptions
from .exceptions import rtp_exceptions
from .exceptions import plot_exceptions
from .exceptions import borealis_exceptions
from .exceptions import radar_exceptions
from .exceptions.warning_formatting import standard_warning_format
from .exceptions.warning_formatting import only_message_warning_format

# Importing pydarn pydmap data structure classes
from .io.datastructures import DmapScalar
from .io.datastructures import DmapArray
from .io import superdarn_formats

# importing utils
from .utils.conversions import dict2dmap
from .utils.conversions import dmap2dict
from .utils.plotting import check_data_type
from .utils.plotting import time2datetime
from .utils.superdarn_radars import SuperDARNRadars
from .utils.superdarn_cpid import SuperDARNCpids
from .utils.superdarn_radars import Hemisphere
from .utils.superdarn_radars import read_hdw_file

# Importing pydarn dmap classes
from .io.dmap import DmapRead
from .io.dmap import DmapWrite

# Importing pydarn superdarn classes
from .io.superdarn import SDarnRead
from .io.superdarn import SDarnWrite
from .io.superdarn import SDarnUtilities

# Importing pydarn borealis classes
from .io.borealis import borealis_formats
from .io.borealis.borealis import BorealisRead
from .io.borealis.borealis import BorealisWrite
from .io.borealis.borealis_convert import BorealisConvert

# import plotting
from .plotting.color_maps import PyDARNColormaps
from .plotting.rtp import RTP
<<<<<<< HEAD
from .plotting.fan import Fan
=======
from .plotting.acf import ACF
>>>>>>> 780ccf2e
<|MERGE_RESOLUTION|>--- conflicted
+++ resolved
@@ -56,8 +56,5 @@
 # import plotting
 from .plotting.color_maps import PyDARNColormaps
 from .plotting.rtp import RTP
-<<<<<<< HEAD
 from .plotting.fan import Fan
-=======
-from .plotting.acf import ACF
->>>>>>> 780ccf2e
+from .plotting.acf import ACF