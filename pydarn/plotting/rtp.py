# Copyright (C) 2019 SuperDARN
# Author: Marian Schmidt
# This code is improvement based on rti.py in the DaVitpy library
# https://github.com/vtsuperdarn/davitpy/blob/master/davitpy

"""
Range-time Intensity plots
"""
import matplotlib.pyplot as plt
from matplotlib import dates, colors, cm, ticker
import numpy as np
from typing import List
from datetime import datetime, timedelta

<<<<<<< HEAD
from pydarn import DmapArray, DmapScalar, utils, rtp_exceptions, SuperDARNCpids
=======
from pydarn import DmapArray, DmapScalar, dmap2dict, rtp_exceptions
>>>>>>> 6de1090c


class RTP():
    """
    Range-time intensity plots SuperDARN data using the following fields:

    Class pattern design: Builder
    This class inherits matplotlib.pyplot to inherit plotting features as well
    build off their builder design pattern.

    Notes
    -----
    This class inherits from matplotlib to generate the figures

    Methods
    -------
    plot_profile
    plot_scalar
    summary_plot

    """
<<<<<<< HEAD
    # Default parameter types that davitpy supports and are usually involved
    # in a summary plot
    parameter_type = {'power': ('p_l', r'Signal to Noise ($dB$)'),
                      'velocity': ('v', r'Velocity ($m/s$)'),
                      'elevation': ('elv', r'Elevation (degrees)'),
                      'spectral width': ('w_l', r'Spectral Width ($m/s$)'),
                      'frequency': ('tfreq', 'Frequency $MHz$'),
                      'search noise': ('noise.search', 'Noise Serach'),
                      'sky noise': ('noise.sky', 'Sky Noise'),
                      'control program id': ('cpid', ''),
                      'nave': ('nave', 'Nave')}

    def __str__(self):
        return "This class is static class that provides"\
                " the following methods: \n"\
                "   - plot_rang_time()\n"\
                "   - plot_time_series()\n"\
                "   - plot_summary()\n"

=======
>>>>>>> 6de1090c

    @classmethod
    def plot_range_time(cls, dmap_data: List[dict], *args,
                        parameter: str = 'p_l', beam_num: int = 0, ax=None,
                        color_norm = None, **kwargs):
        """

        Future Work
        -----------
        Support for other data input, like "time"
        dictionary key containing the datetime. However,
        further discussion is needed if this will be the keys
        name or maybe another input.

        Parameters
        -----------
        dmap_data : List[dict]
        parameter : str
            string/key name indicating which parameter to plot.
            default: power
            standard parameters:
                - power
                - elevation
                - spectral width
                - velocity
        beam_num : int
        scalar : boolean
        time_span : [datetime, datetime]
            List containing the start time and end time as datetime objects,
        channel : int
            The channel 1, 2, 'all'
            default : 1
        ground_scatter : boolean
            Flag to indicate if ground scatter should be plotted.
            default : False
        date_fmt : str
            format of x-axis date ticks, follow datetime format
            default: '%y/%m/%d \n %H:%M'
        color_bar: boolean
            boolean to indicate if a color bar should be included
            default: True
        color_bar_label: str
            the label that appears next to the color bar
            default: ''
            Certain standard parameters have pre-set labels:
            elevation: 'elevation $degrees$'
            power: 'signal to noise $dB$'
            spectral width: 'spectral width $m/s$'
            velocity: 'velocity $m/s$'
        color_map: str
            matplotlib colour map
            https://matplotlib.org/tutorials/colors/colormaps.html
            default: jet
            note: to reverse the color just add _r to the string name
        color_norm: matplotlib.colors.Normalization object
            This object use dependency injection to use any normalization
            method with the zmin and zmax.
            defualt: colors.Normalization()
        ax: matplotlib.axes
            axes object for another way of plotting
            default: None
        boundary: (int, int)
            min and max values to include in the plot and set for normalization
            of the color map.
            default: None
                - the min and max values in the data are used instead
        max_array_filter : dict
            dictionary that contains the key parameter names and the values to
            compare against. Will filter out any data points
            that is above this value.
        min_array_filter : dict
            dictionary that contains the key parameter names and the value to
            compare against. Will filter out any data points that is
            below this value.
        max_scalar_filter : dict
            dictionary that contains the key parameter names and the values to
            compare against. Will filter out data sections that is
            above this value.
        min_scalar_filter : dict
            dictionary that contains the key parameter names and the value to
            compare against. Will filter out data sections
            that is below this value.
        equal_scalar_filter : dict
            dictionary that contains the key parameter names and the value to
            compare against. Will filter out data sections
            that is does not equal the value.


        Raises
        ------
        RTPUnknownParameterError
        RTPInocrrectParameterPlotError
        RTPNoDataFoundError
        IndexError

        Returns
        -------
        im: matplotlib.pyplot.pcolormesh
            matplotlib object from pcolormesh
        cb: matplotlib.colorbar
            matplotlib color bar
        cmap: matplotlib.cm
            matplotlib color map object
        """
        # Settings
        settings = {'ground_scatter': False,
                    'channel': 'all',
                    'date_fmt': "%y/%m/%d\n%H:%M",
                    'color_bar': True,
                    'color_bar_label': '',
                    'color_map': 'jet',
                    'boundary': None,
                    'min_array_filter': dict(),
                    'max_array_filter': dict(),
                    'min_scalar_filter': dict(),
                    'max_scalar_filter': dict(),
                    'equal_scalar_filter': dict()}

        settings.update(kwargs)

        # If an axes object is not passed in then store
        # the equivalent object in matplotlib. This allows
        # for variant matplotlib plotting styles.

        if not ax:
            ax = plt.gca()

        # Determine if a DmapRecord was passed in, instead of a list
        try:
            if isinstance(dmap_data[0][parameter], DmapArray) or\
               isinstance(dmap_data[0][parameter], DmapScalar):
                dmap_data = dmap2dict(dmap_data)
        except KeyError:
            raise rtp_exceptions.RTPUnknownParameter(parameter)
        cls.dmap_data = dmap_data
        cls.__check_data_type(parameter, 'array')
        # Calculate the time span range, either passed in or calculated
        # based on the dmap_data records
        # TODO: move this to it's own method
        try:
            if len(kwargs['time_span']) == 2:
                start_time = kwargs['time_span'][0]
                end_time = kwargs['time_span'][1]
                cls.interval_time = None
            elif len(kwargs['time_span']) == 3:
                start_time = kwargs['time_span'][0]
                end_time = kwargs['time_span'][2]
                cls.interval_time = kwargs['time_span'][1]
            else:
                raise IndexError("time_span list must be length of 2 or 3")

        except KeyError:
            start_time = cls.__time2datetime(cls.dmap_data[0])
            end_time = cls.__time2datetime(cls.dmap_data[-1])

        # y-axis coordinates, i.e., range gates,
        # TODO: implement variant other coordinate systems for the y-axis
        y = np.linspace(0, cls.dmap_data[0]['nrang'],
                        cls.dmap_data[0]['nrang'])
        y_max = cls.dmap_data[0]['nrang']

        # z: parameter data mapped into the color mesh
        z = np.zeros((1, y_max)) * np.nan

        # x: time date data
        x = []

        # We cannot simply use numpy's built in min and max function
        # because of the ground scatter value
        if settings["boundary"]:
            z_min, z_max = settings["boundary"]
        else:
            z_min = cls.dmap_data[0][parameter][0]
            z_max = cls.dmap_data[0][parameter][0]
        for dmap_record in cls.dmap_data:
            # get time difference to test if there is some gap data
            time = cls.__time2datetime(dmap_record)
            diff_time = 0.0
            if time > end_time:
                break
            if x != []:
                # 60.0 seconds in a minute
                delta_diff_time = (time - x[-1])
                diff_time = delta_diff_time.seconds/60.0

            # separation roughly 2 minutes
            if diff_time > 2.0:
                # if there is gap data (no data recorded past 2 minutes)
                # then fill it in with white space
                for _ in range(0, int(np.floor(diff_time/2.0))):
                    x.append(x[-1] + timedelta(0, 120))
                    i = len(x) - 1  # offset since we start at 0 not 1
                    if i > 0:
                        z = np.insert(z, len(z), np.zeros(1, y_max) * np.nan,
                                      axis=0)

            # Get data for the provided beam number
            if (beam_num == 'all' or dmap_record['bmnum'] == beam_num) and\
               (settings['channel'] == 'all' or
                    dmap_record['channel'] == settings['channel']):
                if start_time <= time:
                    # construct the x-axis array
                    # Numpy datetime is used because it properly formats on the
                    # x-axis
                    x.append(time)
                    # I do this to avoid having an extra loop to just count how
                    # many records contain the beam number
                    i = len(x) - 1  # offset since we start at 0 not 1

                    # insert a new column into the z_data
                    if i > 0:
                        z = np.insert(z, len(z), np.zeros(1, y_max) * np.nan,
                                      axis=0)
                    try:
                        # get the range gates that have "good" data in it
                        for j in range(len(dmap_record['slist'])):
                            # if it is ground scatter store a very
                            # low number in that cell
                            if settings['ground_scatter'] and\
                               dmap_record['gflg'][j] == 1:
                                # chosen value from davitpy to make the
                                # ground scatter a different color
                                # from the color map
                                z[i][dmap_record['slist'][j]] = -1000000
                            # otherwise store parameter value
                            # TODO: refactor and clean up this code
                            elif cls.__filter_data_check(dmap_record,
                                                         settings, j):
                                # check if boundaries have been set
                                if settings["boundary"]:
                                    # see if data within boundaries
                                    if z_min < dmap_record[parameter][j] and\
                                       z_max > dmap_record[parameter][j]:
                                        z[i][dmap_record['slist'][j]] = \
                                                dmap_record[parameter][j]
                                else:
                                    z[i][dmap_record['slist'][j]] = \
                                            dmap_record[parameter][j]
                                    # calculate min and max value
                                    if z[i][dmap_record['slist'][j]] < z_min or\
                                       z_min is None:
                                        z_min = z[i][dmap_record['slist'][j]]
                                    if z[i][dmap_record['slist'][j]] > z_max:
                                        z_max = z[i][dmap_record['slist'][j]]
                    # a KeyError may be thrown because slist is not created
                    # due to bad quality data.
                    except KeyError:
                        continue

        # Check if there is any data to plot
        if np.all(np.isnan(z)):
            raise rtp_exceptions.RTPNoDataFoundError(parameter, beam_num,
                                                     start_time, end_time)
        time_axis, elev_axis = np.meshgrid(x, y)
        z_data = np.ma.masked_where(np.isnan(z.T), z.T)

        if color_norm is None:
            norm = colors.Normalize(z_min, z_max)
        else:
            norm = color_norm(z_min, z_max)

        cmap = cm.get_cmap(settings['color_map'])
        # set ground scatter to grey
        cmap.set_under('grey', 1.0)

        # plot!
        im = ax.pcolormesh(time_axis, elev_axis, z_data, lw=0.01,
                           cmap=cmap, norm=norm)
        # setup some standard axis information
        ax.set_xlim([start_time, end_time])
        ax.xaxis.set_major_formatter(dates.DateFormatter(settings['date_fmt']))
        ax.yaxis.set_ticks(np.arange(0, y_max+1, 15))
        ax.xaxis.set_minor_locator(dates.HourLocator())
        ax.yaxis.set_minor_locator(ticker.MultipleLocator(5))
        # so the plots gets to the ends
        ax.margins(0)

        # create color bar if True
        cb = None
        if settings['color_bar']:
            cb = ax.figure.colorbar(im, ax=ax)
            cb.set_label(settings['color_bar_label'])

        return im, cb, cmap

    @classmethod
    def plot_time_series(cls, dmap_data: List[dict], *args,
                         parameter: str = 'frequency', beam_num: int = 0,
                         ax=None, time_span=None,
                         date_fmt: str='%y/%m/%d\n %H:%M',
                         channel='all', scale: str = 'linear',
                         cp_name: bool=True, **kwargs):
        """
        Plots the time series of a scalar parameter

        Parameters
        ----------
        dmap_data : List[dict]
            List of dictionaries representing SuperDARN data
        parameter : str
            Scalar parameter to plot
            default: frequency
        time_span : (datetime, datetime)
            tuple containing the start time and end time
        cp_name : bool
            If True, the cp ID name will be printed
            along side the number. Otherwise the cp ID will
            just be printed. This is only used for the parameter cp
            default: True
        scale: str
            The y-axis scaling. This is not used for plotting the cp ID
            Default: log
        beam_num : int
            beam number
            default: 0
        channel : int or str
            integer indicating which channel to plot or 'all' to
            plot all channels
            default: 'all'
        date_fmt : datetime format string
            Date format for the x-axis
            default: '%y/%m/%d \n %H:%M'
        ax : matplotlib axes object
            option to pass in axes object from matplotlib.pyplot
            default: None
            side note: this will default to using plt.gca()

        Returns
        -------
        None if it is a cp ID plot; otherwise returns lines object returned
        from plot_date

        Raises
        ------
        RTPUnknownParameterError
        RTPInocrrectParameterPlotError
        RTPNoDataFoundError
        IndexError

        """
        # check if axes object is passed in, if not
        # default to plt.gca()
        if not ax:
            ax = plt.gca()

        # get parameter info
        parameter_tuple = cls.parameter_type.get(parameter, parameter)
        if isinstance(parameter_tuple, tuple):
            parameter = parameter_tuple[0]
        else:
            parameter = parameter_tuple

        # Determine if a DmapRecord was passed in, instead of a list
        try:
            if isinstance(dmap_data[0][parameter], DmapArray) or\
               isinstance(dmap_data[0][parameter], DmapScalar):
                dmap_data = utils.conversions.dmap2dict(dmap_data)
        except KeyError:
            raise rtp_exceptions.RTPUnknownParameter(parameter)

        cls.dmap_data = dmap_data
        cls.__check_data_type(parameter, 'scalar')
        # Calculate the time span range, either passed in or calculated
        # based on the dmap_data records
        if time_span is None:
            start_time = cls.__time2datetime(cls.dmap_data[0])
            end_time = cls.__time2datetime(cls.dmap_data[-1])
        elif len(time_span) == 2:
            start_time = time_span[0]
            end_time = time_span[1]
        else:
            raise IndexError("time_span list must be length of 2, "
                             "you passed in a time_span list of "
                             "length: {}".format(len(time_span)))

        # plot CPID
        if parameter == 'cp':
            ax.set_xlim(start_time, end_time)
            old_cpid = 0
            for dmap_record in cls.dmap_data:
                # TODO: this check could be a function call
                if (dmap_record['bmnum'] == beam_num or beam_num == 'all') and\
                   (dmap_record['channel'] == channel or channel == 'all'):
                    time = cls.__time2datetime(dmap_record)
                    if start_time <= time and time <= end_time:
                        if old_cpid != dmap_record['cp']:
                            ax.axvline(x=time, color='black')
                            old_cpid = dmap_record['cp']
                            ax.text(x=time + timedelta(seconds=600), y=0.5,
                                    s=dmap_record['cp'])
                            if cp_name:
                                cpid_command = dmap_record['combf'].split(' ')
                                if len(cpid_command) == 1:
                                    cp_name = cpid_command[0]
                                elif len(cpid_command) == 0:
                                    cp_name = 'unknown'
                                else:
                                    cp_name = cpid_command[1]
                                ax.text(x=time + timedelta(seconds=600),
                                        y=0.4,
                                        s=cp_name)
                                        #s=SuperDARNCpids.cpids.get(dmap_record['cp'], 'unknown'))

            # Check if the old cp ID change, if not then there was no data
            if old_cpid == 0:
                raise rtp_exceptions.RTPNoDataFoundError(parameter, beam_num,
                                                         start_time, end_time)


            # to get rid of y-axis numbers
            ax.set_yticks([])
            lines = None
        else:
            # parameter data
            y = []
            # date time
            x = []
            for dmap_record in cls.dmap_data:
                #TODO: this check could be a function call
                time = cls.__time2datetime(dmap_record)
                if start_time <= time and time <= end_time:
                    if (dmap_record['bmnum'] == beam_num or
                        beam_num == 'all') and \
                       (channel == dmap_record['channel'] or channel == 'all'):
                        # construct the x-axis array
                        x.append(time)
                        if parameter == 'tfreq':
                            # Convert KHz to MHz by dividing by 1000
                            y.append(dmap_record[parameter]/1000)
                        else:
                            y.append(dmap_record[parameter])
                    # else plot missing data
                    elif len(x) > 0:
                        diff_time = time - x[-1]
                        if diff_time.seconds/60 > 2.0:
                            x.append(time)
                            y.append(np.nan)  # for masking the data

            # Check if there is any data to plot
            if np.all(np.isnan(y)) or len(x) == 0:
                raise rtp_exceptions.RTPNoDataFoundError(parameter, beam_num,
                                                         start_time, end_time)

            # using masked arrays to create gaps in the plot
            # otherwise the lines will connect in gapped data
            my = np.ma.array(y)
            my = np.ma.masked_where(np.isnan(my), my)
            lines = ax.plot_date(x, my, fmt='k', tz=None, xdate=True,
                                 ydate=False,
                                 **kwargs)
            ax.set_yscale(scale)
        # set date format and minor hourly locators
        ax.xaxis.set_major_formatter(dates.DateFormatter(date_fmt))
        ax.xaxis.set_minor_locator(dates.HourLocator())
        ax.margins(x=0)
        return lines

    @classmethod
    # TODO: could parallelize this method
    def __filter_data_check(cls, dmap_record: dict, settings: dict, j: int) -> bool:
        """
        checks for data that does not meet the criteria of the filtered
        settings

        Parameters
        ----------
        dmap_record : dict
            dictionary of the dmap record fields
        settings : dict
            dictionary of the settings list
        j : int
            index on the slist or range gate to check the array values

        Returns
        -------
        pass_flg : bool
            boolean indicating if the dmap_record passes all filter checks
        """
        pass_flg = True
        for key, value in settings['min_array_filter'].items():
            if dmap_record[key][j] < value:
                pass_flg = False
                break
        for key, value in settings['max_array_filter'].items():
            if dmap_record[key][j] > value:
                pass_flg = False
                break

        for key, value in settings['min_scalar_filter'].items():
            if dmap_record[key] < value:
                pass_flg = False
                break

        for key, value in settings['max_scalar_filter'].items():
            if dmap_record[key] > value:
                pass_flg = False
                break

        for key, value in settings['equal_scalar_filter'].items():
            if dmap_record[key] != value:
                pass_flg = False
                break

        return pass_flg

    @classmethod
    def __check_data_type(cls, parameter: str, expected_type: str):
        """
        Checks to make sure the plot type is correct
        for the data structure

        Parameters
        ----------
        paraneter: str
            string key word name of the parameter
        expected_type: str
            string decsribing an array or scalar type
            to determine which one is needed for the type of plot

        Raises
        -------
        RTPIncorrectPlotMethodError
        """
        data_type = cls.dmap_data[0][parameter]
        if expected_type == 'array':
            if not isinstance(data_type, np.ndarray):
                raise rtp_exceptions.RTPIncorrectPlotMethodError(parameter,
                                                                 data_type)
        else:
            if isinstance(data_type, np.ndarray):
                raise rtp_exceptions.RTPIncorrectPlotMethodError(parameter,
                                                                 data_type)

    # TODO: move to a utils or superDARN utils
    @classmethod
    def __time2datetime(cls, dmap_record: dict) -> datetime:
        """
        Converts DMAP time parameter fields into a datetime object

        Parameter
        ---------
        dmap_record: dict
            dictionary of the DMAP data contains the time data

        Returns
        -------
        datetime:
            returns a datetime object of the records time stamp
        """
        year = dmap_record['time.yr']
        month = dmap_record['time.mo']
        day = dmap_record['time.dy']
        hour = dmap_record['time.hr']
        minute = dmap_record['time.mt']
        second = dmap_record['time.sc']
        micro_sec = dmap_record['time.us']

        return datetime(year=year, month=month, day=day, hour=hour,
                        minute=minute, second=second, microsecond=micro_sec)

    # Needs its own method because it generates vertical lines when
    # the cpid changes
    @classmethod
    def __plot_cpid(cls, *args, **kwargs):
        pass

    @classmethod
    def __plot_scalar(cls, *args, **kwargs):
        pass

    @classmethod
    def summaryplot(cls, *args, dmap_data: List[dict],
                    parameters: str, lines: str, **kwargs):
        pass<|MERGE_RESOLUTION|>--- conflicted
+++ resolved
@@ -12,11 +12,7 @@
 from typing import List
 from datetime import datetime, timedelta
 
-<<<<<<< HEAD
 from pydarn import DmapArray, DmapScalar, utils, rtp_exceptions, SuperDARNCpids
-=======
-from pydarn import DmapArray, DmapScalar, dmap2dict, rtp_exceptions
->>>>>>> 6de1090c
 
 
 class RTP():
@@ -38,18 +34,6 @@
     summary_plot
 
     """
-<<<<<<< HEAD
-    # Default parameter types that davitpy supports and are usually involved
-    # in a summary plot
-    parameter_type = {'power': ('p_l', r'Signal to Noise ($dB$)'),
-                      'velocity': ('v', r'Velocity ($m/s$)'),
-                      'elevation': ('elv', r'Elevation (degrees)'),
-                      'spectral width': ('w_l', r'Spectral Width ($m/s$)'),
-                      'frequency': ('tfreq', 'Frequency $MHz$'),
-                      'search noise': ('noise.search', 'Noise Serach'),
-                      'sky noise': ('noise.sky', 'Sky Noise'),
-                      'control program id': ('cpid', ''),
-                      'nave': ('nave', 'Nave')}
 
     def __str__(self):
         return "This class is static class that provides"\
@@ -57,9 +41,6 @@
                 "   - plot_rang_time()\n"\
                 "   - plot_time_series()\n"\
                 "   - plot_summary()\n"
-
-=======
->>>>>>> 6de1090c
 
     @classmethod
     def plot_range_time(cls, dmap_data: List[dict], *args,
