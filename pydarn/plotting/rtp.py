--- conflicted
+++ resolved
@@ -297,16 +297,11 @@
             norm = color_norm(z_min, z_max)
 
         cmap = cm.get_cmap(settings['color_map'])
-<<<<<<< HEAD
 
         if settings['groundscatter']:
             cmap.set_under('grey', 1.0)
 
-=======
-        # set groundscatter to grey
-        cmap.set_under('grey', 1.0)
         cmap.set_bad(color='w', alpha=1.)
->>>>>>> 16e0fcc7
         # plot!
         #im = ax.imshow(z_data, aspect='auto', origin='lower', extent=[dates.date2num(x[0]),dates.date2num(x[-1]), 0, y[-1]])
         im = ax.pcolormesh(time_axis, elev_axis, z_data, lw=0.01,
