--- conflicted
+++ resolved
@@ -12,11 +12,8 @@
 
 ## Table of Contents 
   - [Installation](user/install.md)
-<<<<<<< HEAD
   - [SuperDARN Data Access](user/superdarn_data.md)
-=======
   - [Citing](user/citing.md)
->>>>>>> c5aac01d
   - Tutorials 
     - IO 
         - [Read SuperDARN files](user/SDarnRead.md)
